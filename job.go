package varmq

import (
	"encoding/json"
	"errors"
	"fmt"
	"io"
	"sync"
	"sync/atomic"

	"github.com/goptics/varmq/internal/helpers"
)

const (
	// created indicates the job has been created but not yet queued
	created status = iota
	// queued indicates the job is waiting in the queue to be processed
	queued
	// processing indicates the job is currently being executed
	processing
	// finished indicates the job has completed execution
	finished
	// closed indicates the job has been closed and resources freed
	closed
)

// Result represents the result of a job, containing the data and any error that occurred.
type Result[T any] struct {
	JobId string
	Data  T
	Err   error
}

type Identifiable interface {
	// ID returns the unique identifier of the job.
	// Returns empty in case don't set any id by client
	ID() string
}

type StatusProvider interface {
	// IsClosed returns true if the job has been closed.
	IsClosed() bool
	// Status returns a string representation of the job's current lifecycle state.
	// Possible return values:
	// - "Created": Job has been created but not yet added to a queue
	// - "Queued": Job has been added to a queue and is waiting to be processed
	// - "Processing": Job is currently being processed by a worker
	// - "Finished": Job processing has completed successfully
	// - "Closed": Job has been manually closed and will not be processed
	Status() string
}

type Awaitable interface {
	// Wait blocks the caller until the job has completed processing.
	// This method can be used to synchronize execution flow with job completion.
	// If the job has already finished, this method returns immediately.
	Wait()
}

type Drainer interface {
	// Drain cleans up the job's internal communication channels and releases associated resources.
	// This should be called when the job is no longer needed.
	// After calling Drain, the job's result channels will be closed and cannot be used again.
	Drain()
}

// job represents a task to be executed by a worker. It maintains the task's
// current status, Payload data, and channels for receiving results.
type job[T any] struct {
	id     string
	data   T
	status atomic.Uint32
	wg     sync.WaitGroup
	queue  IBaseQueue
	ackId  string
}

// jobView represents a view of a job's state for serialization.
type jobView[T any] struct {
	Id      string `json:"id"`
	Status  string `json:"status"`
	Payload T      `json:"data"`
}

type Job[T any] interface {
	Identifiable
<<<<<<< HEAD
	// Data returns the data data associated with the job.
=======
	// Data returns the payload data associated with the job.
>>>>>>> b07ae45f
	Data() T
}

type iJob[T any] interface {
	Job[T]
	StatusProvider
	changeStatus(s status)
	setAckId(id string)
	setInternalQueue(q IBaseQueue)
	ack() error
	io.Closer
}

// EnqueuedJob is an interface representing a job that has been successfully enqueued.
// It extends Identifiable, StatusProvider, and Awaitable interfaces to provide
// identification, status tracking, and waiting capabilities. This interface is
// returned by the Add method when used with NewWorker
type EnqueuedJob interface {
	Identifiable
	StatusProvider
	Awaitable
}

// New creates a new job with the provided data.
func newJob[T any](data T, configs jobConfigs) *job[T] {
	j := &job[T]{
		id:     configs.Id,
		data:   data,
		status: atomic.Uint32{},
		wg:     sync.WaitGroup{},
	}

	j.wg.Add(1)

	return j
}

func (j *job[T]) setAckId(id string) {
	j.ackId = id
}

func (j *job[T]) setInternalQueue(q IBaseQueue) {
	j.queue = q
}

func (j *job[T]) ID() string {
	return j.id
}

func (j *job[T]) Data() T {
	return j.data
}

// State returns the current status of the job as a string.
func (j *job[T]) Status() string {
	switch j.status.Load() {
	case created:
		return "Created"
	case queued:
		return "Queued"
	case processing:
		return "Processing"
	case finished:
		return "Finished"
	case closed:
		return "Closed"
	default:
		return "Unknown"
	}
}

// IsClosed returns true if the job has been closed.
func (j *job[T]) IsClosed() bool {
	return j.status.Load() == closed
}

// changeStatus updates the job's status to the provided value.
func (j *job[T]) changeStatus(s status) {
	j.status.Store(s)
}

func (j *job[T]) Wait() {
	j.wg.Wait()
}

func (j *job[T]) Json() ([]byte, error) {
	view := jobView[T]{
		Id:      j.ID(),
		Status:  j.Status(),
		Payload: j.data,
	}

	return json.Marshal(view)
}

func parseToJob[T any](data []byte) (any, error) {
	var view jobView[T]
	if err := json.Unmarshal(data, &view); err != nil {
		return nil, fmt.Errorf("failed to parse job: %w", err)
	}

	j := newJob(view.Payload, jobConfigs{
		Id: view.Id,
	})

	// Set the status
	switch view.Status {
	case "Created":
		j.status.Store(created)
	case "Queued":
		j.status.Store(queued)
	case "Processing":
		j.status.Store(processing)
	case "Finished":
		j.status.Store(finished)
	case "Closed":
		j.status.Store(closed)
	default:
		return nil, fmt.Errorf("invalid status: %s", view.Status)
	}

	return j, nil
}

func (j *job[T]) isCloseable() error {
	switch j.status.Load() {
	case processing:
		return errors.New("job is processing, you can't close processing job")
	case closed:
		return errors.New("job is already closed")
	}

	return nil
}

// close closes the job and its associated channels.
// the job regardless of its current state, except when locked.
func (j *job[T]) Close() error {
	if err := j.isCloseable(); err != nil {
		return err
	}

	j.ack()
	j.status.Store(closed)
	j.wg.Done()
	return nil
}

func (j *job[T]) ack() error {
	if j.ackId == "" || j.IsClosed() {
		return errors.New("job is not acknowledgeable")
	}

	if _, ok := j.queue.(IAcknowledgeable); !ok {
		return errors.New("job is not acknowledgeable")
	}

	if ok := j.queue.(IAcknowledgeable).Acknowledge(j.ackId); !ok {
		return fmt.Errorf("queue failed to acknowledge job %s (ackId=%s)", j.id, j.ackId)
	}

	return nil
}

type iErrorJob[T any] interface {
	iJob[T]
	sendError(err error)
}

type errorJob[T any] struct {
	job[T]
	*helpers.Response[error]
}

// EnqueuedErrJob is an interface representing an error job that has been successfully enqueued.
// It extends EnqueuedJob and Drainer interfaces to provide identification, status tracking,
// waiting, and cleanup capabilities. This interface is returned by the Add method when used
// with NewErrWorker, allowing clients to retrieve any error through the Err() method.
type EnqueuedErrJob interface {
	EnqueuedJob
	Drainer
	// Err retrieves any error that occurred during job execution.
	// This method blocks the caller until the job processing is complete.
	// If the job has already finished, it returns immediately with the error result.
	// A nil return value indicates successful job execution without errors.
	Err() error
}

func newErrorJob[T any](data T, configs jobConfigs) *errorJob[T] {
	e := &errorJob[T]{
		job: job[T]{
			id:     configs.Id,
			data:   data,
			status: atomic.Uint32{},
			wg:     sync.WaitGroup{},
		},
		Response: helpers.NewResponse[error](1),
	}
	e.wg.Add(1)
	return e
}

func (ej *errorJob[T]) Err() error {
	resErr, err := ej.Response.Response()

	if err != nil {
		return err
	}

	return resErr
}

func (ej *errorJob[T]) sendError(err error) {
	ej.Response.Send(err)
}

func (ej *errorJob[T]) Close() error {
	if err := ej.job.Close(); err != nil {
		return err
	}

	ej.Response.Close()
	return nil
}

type iResultJob[T, R any] interface {
	iErrorJob[T]
	sendResult(result R)
}

type resultJob[T, R any] struct {
	job[T]
	*helpers.Response[Result[R]]
}

// EnqueuedResultJob is an interface representing a result job that has been successfully enqueued.
// It extends EnqueuedJob and Drainer interfaces to provide identification, status tracking,
// waiting, and cleanup capabilities. This interface is returned by the Add method when used
// with NewResultWorker, allowing clients to retrieve the job result through the Result() method.
type EnqueuedResultJob[R any] interface {
	EnqueuedJob
	Drainer
	// Result retrieves the computed result value and any error from the job execution.
	// This method blocks the caller until the job processing is complete.
	// If the job has already finished, it returns immediately with the result.
	Result() (R, error)
	// Close marks the job as closed without removing it from the queue.
	// When a closed job is dequeued, the worker will skip processing it.
	// This operation takes constant time as it only updates the job's state.
	Close() error
}

func newResultJob[T, R any](data T, configs jobConfigs) *resultJob[T, R] {
	r := &resultJob[T, R]{
		job: job[T]{
			id:     configs.Id,
			data:   data,
			status: atomic.Uint32{},
			wg:     sync.WaitGroup{},
		},
		Response: helpers.NewResponse[Result[R]](1),
	}
	r.wg.Add(1)
	return r
}

func (rj *resultJob[T, R]) Result() (R, error) {
	result, err := rj.Response.Response()

	if err != nil {
		return *new(R), err
	}

	return result.Data, result.Err
}

// sendResult saves the result and sends it to the job's result channel.
func (rj *resultJob[T, R]) sendResult(result R) {
	rj.Response.Send(Result[R]{JobId: rj.id, Data: result})
}

// sendError sends an error to the job's result channel.
func (rj *resultJob[T, R]) sendError(err error) {
	rj.Response.Send(Result[R]{JobId: rj.id, Err: err})
}

func (rj *resultJob[T, R]) Close() error {
	if err := rj.job.Close(); err != nil {
		return err
	}

	rj.Response.Close()
	return nil
}<|MERGE_RESOLUTION|>--- conflicted
+++ resolved
@@ -84,11 +84,7 @@
 
 type Job[T any] interface {
 	Identifiable
-<<<<<<< HEAD
-	// Data returns the data data associated with the job.
-=======
-	// Data returns the payload data associated with the job.
->>>>>>> b07ae45f
+	// Data returns the data associated with the job.
 	Data() T
 }
 
